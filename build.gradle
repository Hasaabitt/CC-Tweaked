--- conflicted
+++ resolved
@@ -492,13 +492,8 @@
     apiKey = project.hasProperty('curseForgeApiKey') ? project.curseForgeApiKey : ''
     project {
         id = '282001'
-<<<<<<< HEAD
         releaseType = isStable ? 'release' : 'alpha'
-        changelog = "Release notes can be found on the GitHub repository (https://github.com/SquidDev-CC/CC-Tweaked/releases/tag/v${mc_version}-${mod_version})."
-=======
-        releaseType = 'release'
         changelog = "Release notes can be found on the GitHub repository (https://github.com/cc-tweaked/CC-Tweaked/releases/tag/v${mc_version}-${mod_version})."
->>>>>>> ea7a218f
 
         addGameVersion "${mc_version}"
     }
