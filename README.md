--- conflicted
+++ resolved
@@ -1,4 +1,4 @@
-# ![CC: Tweaked](doc/logo.png)
+# ![CC: Tweaked](logo.png)
 [![Current build status](https://github.com/SquidDev-CC/CC-Tweaked/workflows/Build/badge.svg)](https://github.com/SquidDev-CC/CC-Tweaked/actions "Current build status") [![Download CC: Tweaked on CurseForge](http://cf.way2muchnoise.eu/title/cc-tweaked.svg)](https://minecraft.curseforge.com/projects/cc-tweaked "Download CC: Tweaked on CurseForge")
 
 CC: Tweaked is a fork of [ComputerCraft](https://github.com/dan200/ComputerCraft), adding programmable computers,
@@ -37,19 +37,8 @@
 computers.
 
 ## Contributing
-<<<<<<< HEAD
-Any contribution is welcome, be that using the mod, reporting bugs or contributing code. In order to start helping
-develop CC:T, you'll need to follow these steps:
-
- - **Clone the repository:** `git clone https://github.com/SquidDev-CC/CC-Tweaked.git && cd CC-Tweaked`
- - **Setup Forge:** `./gradlew build`
- - **Test your changes:** `./gradlew runClient` (or run the `GradleStart` class from your IDE).
-
-If you want to run CC:T in a normal Minecraft instance, run `./gradlew build` and copy the `.jar` from `build/libs`.
-=======
 Any contribution is welcome, be that using the mod, reporting bugs or contributing code. If you want to get started
 developing the mod, [check out the instructions here](CONTRIBUTING.md#developing).
->>>>>>> f3de97d6
 
 ## Community
 If you need help getting started with CC: Tweaked, want to show off your latest project, or just want to chat about
