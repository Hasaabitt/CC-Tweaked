{
    "type": "computercraft:turtle",
    "pattern": [
        "###",
        "#C#",
        "#I#"
    ],
    "key": {
<<<<<<< HEAD
        "#": { "type": "forge:ore_dict", "ore": "ingotGold" },
        "C": { "item": "computercraft:computer", "data": 16384 },
        "I": { "type": "forge:ore_dict", "ore": "chestWood" }
=======
        "#": { "item": "minecraft:gold_ingot" },
        "C": { "type": "computercraft:computer", "item": "computercraft:computer", "data": 16384, "family": "Advanced" },
        "I": { "item": "minecraft:chest" }
>>>>>>> bb2eab0b
    },
    "family": "Advanced"
}<|MERGE_RESOLUTION|>--- conflicted
+++ resolved
@@ -6,15 +6,9 @@
         "#I#"
     ],
     "key": {
-<<<<<<< HEAD
         "#": { "type": "forge:ore_dict", "ore": "ingotGold" },
-        "C": { "item": "computercraft:computer", "data": 16384 },
+        "C": { "type": "computercraft:computer", "item": "computercraft:computer", "data": 16384, "family": "Advanced" },
         "I": { "type": "forge:ore_dict", "ore": "chestWood" }
-=======
-        "#": { "item": "minecraft:gold_ingot" },
-        "C": { "type": "computercraft:computer", "item": "computercraft:computer", "data": 16384, "family": "Advanced" },
-        "I": { "item": "minecraft:chest" }
->>>>>>> bb2eab0b
     },
     "family": "Advanced"
 }