New Features in ComputerCraft 1.80:

* Added .getResponseHeaders() to HTTP responses.
* Return a HTTP response when a HTTP error occurs.
* Added a GUI to change ComputerCraft config options
<<<<<<< HEAD
* os.time( ... ) now accept parameters to get real timestamp and real hour of day
* os.day ( ... ) now accept parameters to get real day since 1970-01-01
=======
* Monitor text now glows in the dark
>>>>>>> 423d5af8

Type "help changelog" to see the full version history.
<|MERGE_RESOLUTION|>--- conflicted
+++ resolved
@@ -1,13 +1,10 @@
-New Features in ComputerCraft 1.80:
-
-* Added .getResponseHeaders() to HTTP responses.
-* Return a HTTP response when a HTTP error occurs.
-* Added a GUI to change ComputerCraft config options
-<<<<<<< HEAD
-* os.time( ... ) now accept parameters to get real timestamp and real hour of day
-* os.day ( ... ) now accept parameters to get real day since 1970-01-01
-=======
-* Monitor text now glows in the dark
->>>>>>> 423d5af8
-
-Type "help changelog" to see the full version history.
+New Features in ComputerCraft 1.80:
+
+* Added .getResponseHeaders() to HTTP responses.
+* Return a HTTP response when a HTTP error occurs.
+* Added a GUI to change ComputerCraft config options
+* os.time( ... ) now accept parameters to get real timestamp and real hour of day
+* os.day ( ... ) now accept parameters to get real day since 1970-01-01
+* Monitor text now glows in the dark
+
+Type "help changelog" to see the full version history.