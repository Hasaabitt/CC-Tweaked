--- conflicted
+++ resolved
@@ -159,7 +159,6 @@
         -- Handle input in the menu
         local id,key = os.pullEvent("key")
         
-<<<<<<< HEAD
         -- S and E are shortcuts
         if key == keys.s then
             selection = 1
@@ -181,36 +180,7 @@
             -- Select an option
             if mChoices[selection]=="Save" then
                 if bReadOnly then 
-                    fMessage = "Access Denied"
-=======
-            if key == keys.right then
-                -- Move right
-                selection = selection + 1
-                if selection > #mChoices then
-                    selection = 1
-                end
-                
-            elseif key == keys.left and selection > 1 then
-                -- Move left
-                selection = selection - 1
-                if selection < 1 then
-                    selection = #mChoices
-                end
-                
-            elseif key == keys.enter then
-                -- Select an option
-                if mChoices[selection]=="Save" then 
-                    if bReadOnly then 
-                        fMessage = "Access denied"
-                        return false
-                    end
-                    local success = save(sPath)
-                    if success then
-                        fMessage = "Saved to "..sPath
-                    else
-                        fMessage = "Error saving to "..sPath
-                    end
->>>>>>> bfb682be
+                    fMessage = "Access denied"
                     return false
                 end
                 fMessage = (paintutils.saveImage( canvas, sPath ) and "Saved to " or "Error saving to ")..sPath
