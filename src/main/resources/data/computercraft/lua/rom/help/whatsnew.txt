<<<<<<< HEAD
New features in CC: Tweaked 1.88.1

* Fix error on objects with too many methods.
=======
New features in CC: Tweaked 1.89.0

* Compress monitor data, reducing network traffic by a significant amount.
* Allow limiting the bandwidth monitor updates use.
* Several optimisations to monitor rendering (@Lignum).
* Expose block and item tags to turtle.inspect and turtle.getItemDetail.

And several bug fixes:
* Fix settings.load failing on defined settings.
>>>>>>> 9134f243

Type "help changelog" to see the full version history.<|MERGE_RESOLUTION|>--- conflicted
+++ resolved
@@ -1,8 +1,3 @@
-<<<<<<< HEAD
-New features in CC: Tweaked 1.88.1
-
-* Fix error on objects with too many methods.
-=======
 New features in CC: Tweaked 1.89.0
 
 * Compress monitor data, reducing network traffic by a significant amount.
@@ -12,6 +7,6 @@
 
 And several bug fixes:
 * Fix settings.load failing on defined settings.
->>>>>>> 9134f243
+* Fix name of the `ejectDisk` peripheral method.
 
 Type "help changelog" to see the full version history.