--- conflicted
+++ resolved
@@ -20,10 +20,6 @@
 [[dependencies.computercraft]]
     modId="forge"
     mandatory=true
-<<<<<<< HEAD
-    versionRange="[33.0.3,34)"
-=======
-    versionRange="[31.1.41,32)"
->>>>>>> 183b3420
+    versionRange="[33.0.20,34)"
     ordering="NONE"
     side="BOTH"