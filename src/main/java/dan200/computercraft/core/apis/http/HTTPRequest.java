--- conflicted
+++ resolved
@@ -173,11 +173,7 @@
 
             // We've got some sort of response, so let's build a resulting object.
             Joiner joiner = Joiner.on( ',' );
-<<<<<<< HEAD
-            Map<String, String> headers = m_responseHeaders = new HashMap<>();
-=======
-            Map<String, String> headers = new HashMap<String, String>();
->>>>>>> 30f4e082
+            Map<String, String> headers = new HashMap<>();
             for( Map.Entry<String, List<String>> header : connection.getHeaderFields().entrySet() )
             {
                 headers.put( header.getKey(), joiner.join( header.getValue() ) );
