/*
 * This file is part of ComputerCraft - http://www.computercraft.info
 * Copyright Daniel Ratcliffe, 2011-2021. Do not distribute without permission.
 * Send enquiries to dratcliffe@gmail.com
 */
package dan200.computercraft.data;

import com.google.common.collect.Multimap;
import com.google.gson.Gson;
import com.google.gson.GsonBuilder;
import dan200.computercraft.ComputerCraft;
import net.minecraft.data.DataGenerator;
import net.minecraft.data.DirectoryCache;
import net.minecraft.data.IDataProvider;
import net.minecraft.loot.LootParameterSets;
import net.minecraft.loot.LootTable;
import net.minecraft.loot.LootTableManager;
import net.minecraft.loot.ValidationTracker;
import net.minecraft.util.ResourceLocation;

import javax.annotation.Nonnull;
import java.io.IOException;
import java.nio.file.Path;
import java.util.HashMap;
import java.util.Map;
import java.util.function.BiConsumer;

/**
 * An alternative to {@link net.minecraft.data.LootTableProvider}, with a more flexible interface.
 */
public abstract class LootTableProvider implements IDataProvider
{
    private static final Gson GSON = new GsonBuilder().setPrettyPrinting().disableHtmlEscaping().create();

    private final DataGenerator generator;

    public LootTableProvider( DataGenerator generator )
    {
        this.generator = generator;
    }

    @Override
    public void run( @Nonnull DirectoryCache cache )
    {
        Map<ResourceLocation, LootTable> tables = new HashMap<>();
        ValidationTracker validation = new ValidationTracker( LootParameterSets.ALL_PARAMS, x -> null, tables::get );

        registerLoot( ( id, table ) -> {
            if( tables.containsKey( id ) ) validation.reportProblem( "Duplicate loot tables for " + id );
            tables.put( id, table );
        } );

<<<<<<< HEAD
        tables.forEach( ( key, value ) -> LootTableManager.validateLootTable( validation, key, value ) );
=======
        tables.forEach( ( key, value ) -> LootTableManager.validate( validation, key, value ) );
>>>>>>> 34b5ede3

        Multimap<String, String> problems = validation.getProblems();
        if( !problems.isEmpty() )
        {
            problems.forEach( ( child, problem ) ->
                ComputerCraft.log.warn( "Found validation problem in " + child + ": " + problem ) );
            throw new IllegalStateException( "Failed to validate loot tables, see logs" );
        }

        tables.forEach( ( key, value ) -> {
            Path path = getPath( key );
            try
            {
                IDataProvider.save( GSON, cache, LootTableManager.serialize( value ), path );
            }
            catch( IOException e )
            {
                ComputerCraft.log.error( "Couldn't save loot table {}", path, e );
            }
        } );
    }

    protected abstract void registerLoot( BiConsumer<ResourceLocation, LootTable> add );

    @Nonnull
    @Override
    public String getName()
    {
        return "LootTables";
    }

    private Path getPath( ResourceLocation id )
    {
        return generator.getOutputFolder()
            .resolve( "data" ).resolve( id.getNamespace() ).resolve( "loot_tables" )
            .resolve( id.getPath() + ".json" );
    }
}<|MERGE_RESOLUTION|>--- conflicted
+++ resolved
@@ -50,11 +50,7 @@
             tables.put( id, table );
         } );
 
-<<<<<<< HEAD
-        tables.forEach( ( key, value ) -> LootTableManager.validateLootTable( validation, key, value ) );
-=======
         tables.forEach( ( key, value ) -> LootTableManager.validate( validation, key, value ) );
->>>>>>> 34b5ede3
 
         Multimap<String, String> problems = validation.getProblems();
         if( !problems.isEmpty() )
