/*
 * This file is part of ComputerCraft - http://www.computercraft.info
 * Copyright Daniel Ratcliffe, 2011-2019. Do not distribute without permission.
 * Send enquiries to dratcliffe@gmail.com
 */

package dan200.computercraft.shared.turtle.core;

import dan200.computercraft.ComputerCraft;
import dan200.computercraft.api.turtle.ITurtleAccess;
import dan200.computercraft.api.turtle.ITurtleCommand;
import dan200.computercraft.api.turtle.TurtleAnimation;
import dan200.computercraft.api.turtle.TurtleCommandResult;
import dan200.computercraft.api.turtle.event.TurtleBlockEvent;
import dan200.computercraft.api.turtle.event.TurtleEvent;
import dan200.computercraft.shared.TurtlePermissions;
<<<<<<< HEAD
import dan200.computercraft.shared.util.*;
import net.minecraft.block.Block;
import net.minecraft.block.BlockState;
import net.minecraft.block.entity.BlockEntity;
import net.minecraft.block.entity.SignBlockEntity;
=======
import dan200.computercraft.shared.util.DirectionUtil;
import dan200.computercraft.shared.util.DropConsumer;
import dan200.computercraft.shared.util.InventoryUtil;
import dan200.computercraft.shared.util.WorldUtil;
import net.minecraft.block.state.IBlockState;
>>>>>>> 18aee022
import net.minecraft.entity.Entity;
import net.minecraft.entity.LivingEntity;
import net.minecraft.item.*;
import net.minecraft.network.chat.TextComponent;
import net.minecraft.util.ActionResult;
import net.minecraft.util.Hand;
import net.minecraft.util.TypedActionResult;
import net.minecraft.util.hit.BlockHitResult;
import net.minecraft.util.math.BlockPos;
import net.minecraft.util.math.Direction;
import net.minecraft.util.math.Vec3d;
import net.minecraft.world.World;
import org.apache.commons.lang3.tuple.Pair;

import javax.annotation.Nonnull;
import java.util.List;

public class TurtlePlaceCommand implements ITurtleCommand
{
    private final InteractDirection m_direction;
    private final Object[] m_extraArguments;

    public TurtlePlaceCommand( InteractDirection direction, Object[] arguments )
    {
        m_direction = direction;
        m_extraArguments = arguments;
    }

    @Nonnull
    @Override
    public TurtleCommandResult execute( @Nonnull ITurtleAccess turtle )
    {
        // Get thing to place
        ItemStack stack = turtle.getInventory().getInvStack( turtle.getSelectedSlot() );
        if( stack.isEmpty() )
        {
            return TurtleCommandResult.failure( "No items to place" );
        }

        // Remember old block
        Direction direction = m_direction.toWorldDir( turtle );
        World world = turtle.getWorld();
        BlockPos coordinates = turtle.getPosition().offset( direction );

        // Create a fake player, and orient it appropriately
        BlockPos playerPosition = turtle.getPosition().offset( direction );
        TurtlePlayer turtlePlayer = createPlayer( turtle, playerPosition, direction );

        TurtleBlockEvent.Place place = new TurtleBlockEvent.Place( turtle, turtlePlayer, turtle.getWorld(), coordinates, stack );
        if( TurtleEvent.post( place ) )
        {
            return TurtleCommandResult.failure( place.getFailureMessage() );
        }

        // Do the deploying
        String[] errorMessage = new String[1];
        ItemStack remainder = deploy( stack, turtle, turtlePlayer, direction, m_extraArguments, errorMessage );
        if( remainder != stack )
        {
            // Put the remaining items back
            turtle.getInventory().setInvStack( turtle.getSelectedSlot(), remainder );
            turtle.getInventory().markDirty();

            // Animate and return success
            turtle.playAnimation( TurtleAnimation.Wait );
            return TurtleCommandResult.success();
        }
        else
        {
            if( errorMessage[0] != null )
            {
                return TurtleCommandResult.failure( errorMessage[0] );
            }
            else if( stack.getItem() instanceof BlockItem )
            {
                return TurtleCommandResult.failure( "Cannot place block here" );
            }
            else
            {
                return TurtleCommandResult.failure( "Cannot place item here" );
            }
        }
    }

    public static ItemStack deploy( @Nonnull ItemStack stack, ITurtleAccess turtle, Direction direction, Object[] extraArguments, String[] outErrorMessage )
    {
        // Create a fake player, and orient it appropriately
        BlockPos playerPosition = turtle.getPosition().offset( direction );
        TurtlePlayer turtlePlayer = createPlayer( turtle, playerPosition, direction );

        return deploy( stack, turtle, turtlePlayer, direction, extraArguments, outErrorMessage );
    }

    public static ItemStack deploy( @Nonnull ItemStack stack, ITurtleAccess turtle, TurtlePlayer turtlePlayer, Direction direction, Object[] extraArguments, String[] outErrorMessage )
    {
        // Deploy on an entity
        ItemStack remainder = deployOnEntity( stack, turtle, turtlePlayer, direction, extraArguments, outErrorMessage );
        if( remainder != stack )
        {
            return remainder;
        }

        // Deploy on the block immediately in front
        BlockPos position = turtle.getPosition();
        BlockPos newPosition = position.offset( direction );
        remainder = deployOnBlock( stack, turtle, turtlePlayer, newPosition, direction.getOpposite(), extraArguments, true, outErrorMessage );
        if( remainder != stack )
        {
            return remainder;
        }

        // Deploy on the block one block away
        remainder = deployOnBlock( stack, turtle, turtlePlayer, newPosition.offset( direction ), direction.getOpposite(), extraArguments, false, outErrorMessage );
        if( remainder != stack )
        {
            return remainder;
        }

        if( direction.getAxis() != Direction.Axis.Y )
        {
            // Deploy down on the block in front
            remainder = deployOnBlock( stack, turtle, turtlePlayer, newPosition.down(), Direction.UP, extraArguments, false, outErrorMessage );
            if( remainder != stack )
            {
                return remainder;
            }
        }

        // Deploy back onto the turtle
        remainder = deployOnBlock( stack, turtle, turtlePlayer, position, direction, extraArguments, false, outErrorMessage );
        if( remainder != stack )
        {
            return remainder;
        }

        // If nothing worked, return the original stack unchanged
        return stack;
    }

    public static TurtlePlayer createPlayer( ITurtleAccess turtle, BlockPos position, Direction direction )
    {
        TurtlePlayer turtlePlayer = TurtlePlayer.get( turtle );
        orientPlayer( turtle, turtlePlayer, position, direction );
        return turtlePlayer;
    }

    private static void orientPlayer( ITurtleAccess turtle, TurtlePlayer turtlePlayer, BlockPos position, Direction direction )
    {
        turtlePlayer.x = position.getX() + 0.5;
        turtlePlayer.y = position.getY() + 0.5;
        turtlePlayer.z = position.getZ() + 0.5;

        // Stop intersection with the turtle itself
        if( turtle.getPosition().equals( position ) )
        {
            turtlePlayer.x += 0.48 * direction.getOffsetX();
            turtlePlayer.y += 0.48 * direction.getOffsetY();
            turtlePlayer.z += 0.48 * direction.getOffsetZ();
        }

        if( direction.getAxis() != Direction.Axis.Y )
        {
            turtlePlayer.yaw = direction.asRotation();
            turtlePlayer.pitch = 0.0f;
        }
        else
        {
            turtlePlayer.yaw = turtle.getDirection().asRotation();
            turtlePlayer.pitch = DirectionUtil.toPitchAngle( direction );
        }

        turtlePlayer.prevX = turtlePlayer.x;
        turtlePlayer.prevY = turtlePlayer.y;
        turtlePlayer.prevZ = turtlePlayer.z;
        turtlePlayer.prevPitch = turtlePlayer.pitch;
        turtlePlayer.prevYaw = turtlePlayer.yaw;

        turtlePlayer.headYaw = turtlePlayer.yaw;
        turtlePlayer.prevHeadYaw = turtlePlayer.yaw;
    }

    @Nonnull
    private static ItemStack deployOnEntity( @Nonnull ItemStack stack, final ITurtleAccess turtle, TurtlePlayer turtlePlayer, Direction direction, Object[] extraArguments, String[] outErrorMessage )
    {
        // See if there is an entity present
        final World world = turtle.getWorld();
        final BlockPos position = turtle.getPosition();
        Vec3d turtlePos = new Vec3d( turtlePlayer.x, turtlePlayer.y, turtlePlayer.z );
        Vec3d rayDir = turtlePlayer.getRotationVec( 1.0f );
        Pair<Entity, Vec3d> hit = WorldUtil.rayTraceEntities( world, turtlePos, rayDir, 1.5 );
        if( hit == null )
        {
            return stack;
        }

        // Load up the turtle's inventory
        ItemStack stackCopy = stack.copy();
        turtlePlayer.loadInventory( stackCopy );

        // Start claiming entity drops
        Entity hitEntity = hit.getKey();
        Vec3d hitPos = hit.getValue();
        DropConsumer.set(
            hitEntity,
            drop -> InventoryUtil.storeItems( drop, ItemStorage.wrap( turtle.getInventory() ), turtle.getSelectedSlot() )
        );

        // Place on the entity
        boolean placed = false;
        ActionResult cancelResult = null; // ForgeHooks.onInteractEntityAt( turtlePlayer, hitEntity, hitPos, Hand.MAIN_HAND);
        if( cancelResult == null )
        {
            cancelResult = hitEntity.interactAt( turtlePlayer, hitPos, Hand.MAIN_HAND );
        }

        if( cancelResult == ActionResult.SUCCESS )
        {
            placed = true;
        }
        else
        {
            // See PlayerEntity.interactOn
            // cancelResult = ForgeHooks.onInteractEntity( turtlePlayer, hitEntity, Hand.MAIN_HAND);
            if( cancelResult == ActionResult.SUCCESS )
            {
                placed = true;
            }
            else if( cancelResult == null )
            {
                if( hitEntity.interact( turtlePlayer, Hand.MAIN_HAND ) )
                {
                    placed = true;
                }
                else if( hitEntity instanceof LivingEntity )
                {
                    placed = stackCopy.interactWithEntity( turtlePlayer, (LivingEntity) hitEntity, Hand.MAIN_HAND );
                    if( placed ) turtlePlayer.loadInventory( stackCopy );
                }
            }
        }

        // Stop claiming drops
        List<ItemStack> remainingDrops = DropConsumer.clear();
        for( ItemStack remaining : remainingDrops )
        {
            WorldUtil.dropItemStack( remaining, world, position, turtle.getDirection().getOpposite() );
        }

        // Put everything we collected into the turtles inventory, then return
        ItemStack remainder = turtlePlayer.unloadInventory( turtle );
        if( !placed && ItemStack.areEqual( stack, remainder ) )
        {
            return stack;
        }
        else if( !remainder.isEmpty() )
        {
            return remainder;
        }
        else
        {
            return ItemStack.EMPTY;
        }
    }

    private static boolean canDeployOnBlock( @Nonnull ItemPlacementContext context, ITurtleAccess turtle, TurtlePlayer player, BlockPos position, Direction side, boolean allowReplaceable, String[] outErrorMessage )
    {
        World world = turtle.getWorld();
        if( !World.isValid( position ) || world.isAir( position ) ||
            (context.getItemStack().getItem() instanceof BlockItem && WorldUtil.isLiquidBlock( world, position )) )
        {
            return false;
        }

<<<<<<< HEAD
        BlockState state = world.getBlockState( position );
        Block block = state.getBlock();
=======
        IBlockState state = world.getBlockState( position );
>>>>>>> 18aee022

        boolean replaceable = state.canReplace( context );
        if( !allowReplaceable && replaceable ) return false;

        if( ComputerCraft.turtlesObeyBlockProtection )
        {
            // Check spawn protection
            boolean editable = replaceable
                ? TurtlePermissions.isBlockEditable( world, position, player )
                : TurtlePermissions.isBlockEditable( world, position.offset( side ), player );
            if( !editable )
            {
                if( outErrorMessage != null ) outErrorMessage[0] = "Cannot place in protected area";
                return false;
            }
        }

<<<<<<< HEAD
        // Check the block is solid or liquid
        return !state.getCollisionShape( world, position ).isEmpty();
=======
        return context.canPlace();
>>>>>>> 18aee022
    }

    @Nonnull
    private static ItemStack deployOnBlock( @Nonnull ItemStack stack, ITurtleAccess turtle, TurtlePlayer turtlePlayer, BlockPos position, Direction side, Object[] extraArguments, boolean allowReplace, String[] outErrorMessage )
    {
        // Re-orient the fake player
        Direction playerDir = side.getOpposite();
        BlockPos playerPosition = position.offset( side );
        orientPlayer( turtle, turtlePlayer, playerPosition, playerDir );

        ItemStack stackCopy = stack.copy();
        turtlePlayer.loadInventory( stackCopy );

        // Calculate where the turtle would hit the block
        float hitX = 0.5f + side.getOffsetX() * 0.5f;
        float hitY = 0.5f + side.getOffsetY() * 0.5f;
        float hitZ = 0.5f + side.getOffsetZ() * 0.5f;
        if( Math.abs( hitY - 0.5f ) < 0.01f )
        {
            hitY = 0.45f;
        }

        // Check if there's something suitable to place onto
        ItemUsageContext context = new ItemUsageContext( turtlePlayer, Hand.MAIN_HAND, new BlockHitResult( new Vec3d( hitX, hitY, hitZ ), side, position, false ) );
        if( !canDeployOnBlock( new ItemPlacementContext( context ), turtle, turtlePlayer, position, side, allowReplace, outErrorMessage ) )
        {
            return stack;
        }

        // Load up the turtle's inventory
        Item item = stack.getItem();

        // Do the deploying (put everything in the players inventory)
        boolean placed = false;
        BlockEntity existingTile = turtle.getWorld().getBlockEntity( position );

        // See PlayerInteractionManager.processRightClickBlock
        /*
        PlayerInteractEvent.RightClickBlock event = ForgeHooks.onRightClickBlock( turtlePlayer, Hand.MAIN, position, side, new Vec3d( hitX, hitY, hitZ ) );
        if( !event.isCanceled() ) */
        {
            /* if( item.onItemUseFirst( turtlePlayer, turtle.getWorld(), position, side, hitX, hitY, hitZ, Hand.MAIN_HAND) == ActionResult.SUCCESS )
            {
                placed = true;
                turtlePlayer.loadInventory( stackCopy );
            }
            else*/
            if( /* event.getUseItem() != Event.Result.DENY && */
                stackCopy.useOnBlock( context ) == ActionResult.SUCCESS )
            {
                placed = true;
                turtlePlayer.loadInventory( stackCopy );
            }
        }

        if( !placed && (item instanceof BucketItem || item instanceof BoatItem || item instanceof LilyPadItem || item instanceof GlassBottleItem) )
        {
            ActionResult actionResult = null; // ForgeHooks.onItemRightClick( turtlePlayer, Hand.MAIN_HAND);
            if( actionResult == ActionResult.SUCCESS )
            {
                placed = true;
            }
            else if( actionResult == null )
            {
                TypedActionResult<ItemStack> result = stackCopy.use( turtle.getWorld(), turtlePlayer, Hand.MAIN_HAND );
                if( result.getResult() == ActionResult.SUCCESS && !ItemStack.areEqual( stack, result.getValue() ) )
                {
                    placed = true;
                    turtlePlayer.loadInventory( result.getValue() );
                }
            }
        }

        // Set text on signs
        if( placed && item instanceof SignItem )
        {
            if( extraArguments != null && extraArguments.length >= 1 && extraArguments[0] instanceof String )
            {
                World world = turtle.getWorld();
                BlockEntity tile = world.getBlockEntity( position );
                if( tile == null || tile == existingTile )
                {
                    tile = world.getBlockEntity( position.offset( side ) );
                }
                if( tile instanceof SignBlockEntity )
                {
                    SignBlockEntity signTile = (SignBlockEntity) tile;
                    String s = (String) extraArguments[0];
                    String[] split = s.split( "\n" );
                    int firstLine = split.length <= 2 ? 1 : 0;
                    for( int i = 0; i < signTile.text.length; i++ )
                    {
                        if( i >= firstLine && i < firstLine + split.length )
                        {
                            if( split[i - firstLine].length() > 15 )
                            {
                                signTile.text[i] = new TextComponent( split[i - firstLine].substring( 0, 15 ) );
                            }
                            else
                            {
                                signTile.text[i] = new TextComponent( split[i - firstLine] );
                            }
                        }
                        else
                        {
                            signTile.text[i] = new TextComponent( "" );
                        }
                    }
                    signTile.markDirty();
                    world.scheduleBlockRender( signTile.getPos() ); // TODO: This doesn't do anything!
                }
            }
        }

        // Put everything we collected into the turtles inventory, then return
        ItemStack remainder = turtlePlayer.unloadInventory( turtle );
        if( !placed && ItemStack.areEqual( stack, remainder ) )
        {
            return stack;
        }
        else if( !remainder.isEmpty() )
        {
            return remainder;
        }
        else
        {
            return ItemStack.EMPTY;
        }
    }
}<|MERGE_RESOLUTION|>--- conflicted
+++ resolved
@@ -14,19 +14,10 @@
 import dan200.computercraft.api.turtle.event.TurtleBlockEvent;
 import dan200.computercraft.api.turtle.event.TurtleEvent;
 import dan200.computercraft.shared.TurtlePermissions;
-<<<<<<< HEAD
 import dan200.computercraft.shared.util.*;
-import net.minecraft.block.Block;
 import net.minecraft.block.BlockState;
 import net.minecraft.block.entity.BlockEntity;
 import net.minecraft.block.entity.SignBlockEntity;
-=======
-import dan200.computercraft.shared.util.DirectionUtil;
-import dan200.computercraft.shared.util.DropConsumer;
-import dan200.computercraft.shared.util.InventoryUtil;
-import dan200.computercraft.shared.util.WorldUtil;
-import net.minecraft.block.state.IBlockState;
->>>>>>> 18aee022
 import net.minecraft.entity.Entity;
 import net.minecraft.entity.LivingEntity;
 import net.minecraft.item.*;
@@ -300,12 +291,7 @@
             return false;
         }
 
-<<<<<<< HEAD
         BlockState state = world.getBlockState( position );
-        Block block = state.getBlock();
-=======
-        IBlockState state = world.getBlockState( position );
->>>>>>> 18aee022
 
         boolean replaceable = state.canReplace( context );
         if( !allowReplaceable && replaceable ) return false;
@@ -323,12 +309,7 @@
             }
         }
 
-<<<<<<< HEAD
-        // Check the block is solid or liquid
-        return !state.getCollisionShape( world, position ).isEmpty();
-=======
         return context.canPlace();
->>>>>>> 18aee022
     }
 
     @Nonnull
