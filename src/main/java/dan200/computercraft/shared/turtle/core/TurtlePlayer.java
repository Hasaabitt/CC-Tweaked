/*
 * This file is part of ComputerCraft - http://www.computercraft.info
 * Copyright Daniel Ratcliffe, 2011-2021. Do not distribute without permission.
 * Send enquiries to dratcliffe@gmail.com
 */
package dan200.computercraft.shared.turtle.core;

import com.mojang.authlib.GameProfile;
import dan200.computercraft.ComputerCraft;
import dan200.computercraft.api.turtle.ITurtleAccess;
import dan200.computercraft.shared.Registry;
import dan200.computercraft.shared.util.FakeNetHandler;
import dan200.computercraft.shared.util.InventoryUtil;
import dan200.computercraft.shared.util.WorldUtil;
import net.minecraft.entity.Entity;
import net.minecraft.entity.EntitySize;
import net.minecraft.entity.EntityType;
import net.minecraft.entity.Pose;
import net.minecraft.entity.passive.horse.AbstractHorseEntity;
import net.minecraft.entity.player.ServerPlayerEntity;
import net.minecraft.inventory.IInventory;
import net.minecraft.inventory.container.INamedContainerProvider;
import net.minecraft.item.ItemStack;
import net.minecraft.potion.EffectInstance;
import net.minecraft.tileentity.SignTileEntity;
import net.minecraft.util.Direction;
import net.minecraft.util.Hand;
import net.minecraft.util.math.BlockPos;
import net.minecraft.util.math.vector.Vector3d;
import net.minecraft.world.server.ServerWorld;
import net.minecraftforge.common.util.FakePlayer;

import javax.annotation.Nonnull;
import javax.annotation.Nullable;
import java.util.OptionalInt;
import java.util.UUID;

public final class TurtlePlayer extends FakePlayer
{
    private static final GameProfile DEFAULT_PROFILE = new GameProfile(
        UUID.fromString( "0d0c4ca0-4ff1-11e4-916c-0800200c9a66" ),
        "[ComputerCraft]"
    );

    private TurtlePlayer( ServerWorld world, GameProfile name )
    {
        super( world, name );
    }

    private static TurtlePlayer create( ITurtleAccess turtle )
    {
        ServerWorld world = (ServerWorld) turtle.getWorld();
        GameProfile profile = turtle.getOwningPlayer();

        TurtlePlayer player = new TurtlePlayer( world, getProfile( profile ) );
        player.connection = new FakeNetHandler( player );
        player.setState( turtle );

        if( profile != null && profile.getId() != null )
        {
            // Constructing a player overrides the "active player" variable in advancements. As fake players cannot
            // get advancements, this prevents a normal player who has placed a turtle from getting advancements.
            // We try to locate the "actual" player and restore them.
            ServerPlayerEntity actualPlayer = world.getServer().getPlayerList().getPlayer( profile.getId() );
            if( actualPlayer != null ) player.getAdvancements().setPlayer( actualPlayer );
        }

        return player;
    }

    private static GameProfile getProfile( @Nullable GameProfile profile )
    {
        return profile != null && profile.isComplete() ? profile : DEFAULT_PROFILE;
    }

    private void setState( ITurtleAccess turtle )
    {
        if( containerMenu != inventoryMenu )
        {
            ComputerCraft.log.warn( "Turtle has open container ({})", containerMenu );
            doCloseContainer();
        }

        BlockPos position = turtle.getPosition();
        setPosRaw( position.getX() + 0.5, position.getY() + 0.5, position.getZ() + 0.5 );

        yRot = turtle.getDirection().toYRot();
        xRot = 0.0f;

        inventory.clearContent();
    }

    public static TurtlePlayer get( ITurtleAccess access )
    {
        if( !(access instanceof TurtleBrain) ) return create( access );

        TurtleBrain brain = (TurtleBrain) access;
        TurtlePlayer player = brain.m_cachedPlayer;
        if( player == null || player.getGameProfile() != getProfile( access.getOwningPlayer() )
            || player.getCommandSenderWorld() != access.getWorld() )
        {
            player = brain.m_cachedPlayer = create( brain );
        }
        else
        {
            player.setState( access );
        }

        return player;
    }

    public void loadInventory( @Nonnull ItemStack currentStack )
    {
        // Load up the fake inventory
        inventory.selected = 0;
        inventory.setItem( 0, currentStack );
    }

    public ItemStack unloadInventory( ITurtleAccess turtle )
    {
        // Get the item we placed with
        ItemStack results = inventory.getItem( 0 );
        inventory.setItem( 0, ItemStack.EMPTY );

        // Store (or drop) anything else we found
        BlockPos dropPosition = turtle.getPosition();
        Direction dropDirection = turtle.getDirection().getOpposite();
        for( int i = 0; i < inventory.getContainerSize(); i++ )
        {
            ItemStack stack = inventory.getItem( i );
            if( !stack.isEmpty() )
            {
                ItemStack remainder = InventoryUtil.storeItems( stack, turtle.getItemHandler(), turtle.getSelectedSlot() );
                if( !remainder.isEmpty() )
                {
                    WorldUtil.dropItemStack( remainder, turtle.getWorld(), dropPosition, dropDirection );
                }
                inventory.setItem( i, ItemStack.EMPTY );
            }
        }
        inventory.setChanged();
        return results;
    }

    @Nonnull
    @Override
    public EntityType<?> getType()
    {
        return Registry.ModEntities.TURTLE_PLAYER.get();
    }

    @Override
<<<<<<< HEAD
    public Vector3d getPositionVec()
    {
        return new Vector3d( getPosX(), getPosY(), getPosZ() );
=======
    public Vec3d getCommandSenderWorldPosition()
    {
        return position();
>>>>>>> 34b5ede3
    }

    @Override
    public float getEyeHeight( @Nonnull Pose pose )
    {
        return 0;
    }

    @Override
    public float getStandingEyeHeight( @Nonnull Pose pose, @Nonnull EntitySize size )
    {
        return 0;
    }

    //region Code which depends on the connection
    @Nonnull
    @Override
    public OptionalInt openMenu( @Nullable INamedContainerProvider prover )
    {
        return OptionalInt.empty();
    }

    @Override
    public void onEnterCombat()
    {
    }

    @Override
    public void onLeaveCombat()
    {
    }

    @Override
    public boolean startRiding( @Nonnull Entity entityIn, boolean force )
    {
        return false;
    }

    @Override
    public void stopRiding()
    {
    }

    @Override
    public void openTextEdit( @Nonnull SignTileEntity signTile )
    {
    }

    @Override
    public void openHorseInventory( @Nonnull AbstractHorseEntity horse, @Nonnull IInventory inventory )
    {
    }

    @Override
    public void openItemGui( @Nonnull ItemStack stack, @Nonnull Hand hand )
    {
    }

    @Override
    public void closeContainer()
    {
    }

    @Override
    public void broadcastCarriedItem()
    {
    }

    @Override
    protected void onEffectAdded( @Nonnull EffectInstance id )
    {
    }

    @Override
    protected void onEffectUpdated( @Nonnull EffectInstance id, boolean apply )
    {
    }

    @Override
    protected void onEffectRemoved( @Nonnull EffectInstance effect )
    {
    }
    //endregion
}<|MERGE_RESOLUTION|>--- conflicted
+++ resolved
@@ -150,15 +150,9 @@
     }
 
     @Override
-<<<<<<< HEAD
-    public Vector3d getPositionVec()
-    {
-        return new Vector3d( getPosX(), getPosY(), getPosZ() );
-=======
-    public Vec3d getCommandSenderWorldPosition()
-    {
-        return position();
->>>>>>> 34b5ede3
+    public Vector3d position()
+    {
+        return new Vector3d( getX(), getY(), getZ() );
     }
 
     @Override
