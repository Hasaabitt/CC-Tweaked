--- conflicted
+++ resolved
@@ -22,8 +22,7 @@
 import dan200.computercraft.shared.network.container.ComputerContainerData;
 import dan200.computercraft.shared.pocket.apis.PocketAPI;
 import dan200.computercraft.shared.pocket.core.PocketServerComputer;
-<<<<<<< HEAD
-import dan200.computercraft.shared.pocket.inventory.ContainerPocketComputer;
+import dan200.computercraft.shared.pocket.inventory.PocketComputerMenuProvider;
 import net.minecraft.ChatFormatting;
 import net.minecraft.core.NonNullList;
 import net.minecraft.nbt.CompoundTag;
@@ -41,26 +40,6 @@
 import net.minecraft.world.item.ItemStack;
 import net.minecraft.world.item.TooltipFlag;
 import net.minecraft.world.level.Level;
-=======
-import dan200.computercraft.shared.pocket.inventory.PocketComputerMenuProvider;
-import net.minecraft.client.util.ITooltipFlag;
-import net.minecraft.entity.Entity;
-import net.minecraft.entity.player.PlayerEntity;
-import net.minecraft.inventory.IInventory;
-import net.minecraft.item.Item;
-import net.minecraft.item.ItemGroup;
-import net.minecraft.item.ItemStack;
-import net.minecraft.nbt.CompoundNBT;
-import net.minecraft.util.ActionResult;
-import net.minecraft.util.ActionResultType;
-import net.minecraft.util.Hand;
-import net.minecraft.util.NonNullList;
-import net.minecraft.util.text.ITextComponent;
-import net.minecraft.util.text.StringTextComponent;
-import net.minecraft.util.text.TextFormatting;
-import net.minecraft.util.text.TranslationTextComponent;
-import net.minecraft.world.World;
->>>>>>> 2aa70b49
 
 import javax.annotation.Nonnull;
 import javax.annotation.Nullable;
@@ -175,7 +154,7 @@
 
             if( !stop && computer != null )
             {
-                boolean isTypingOnly = hand == Hand.OFF_HAND;
+                boolean isTypingOnly = hand == InteractionHand.OFF_HAND;
                 new ComputerContainerData( computer ).open( player, new PocketComputerMenuProvider( computer, stack, this, hand, isTypingOnly ) );
             }
         }
