--- conflicted
+++ resolved
@@ -93,18 +93,13 @@
 
         if( !isPositive )
         {
-<<<<<<< HEAD
             BlockEntity otherOrigin = level.getBlockEntity( otherMonitor.toWorldPos( 0, 0 ) );
-            if( otherOrigin == null || !origin.isCompatible( (TileMonitor) otherOrigin ) ) return false;
-=======
-            TileEntity otherOrigin = level.getBlockEntity( otherMonitor.toWorldPos( 0, 0 ) );
-            if( !(otherOrigin instanceof TileMonitor) || !origin.isCompatible( (TileMonitor) otherOrigin ) )
+            if( !(otherOrigin instanceof TileMonitor originMonitor) || !origin.isCompatible( originMonitor ) )
             {
                 return false;
             }
->>>>>>> 92a0ef2b
 
-            origin = (TileMonitor) otherOrigin;
+            origin = originMonitor;
         }
 
         this.width = width;
