--- conflicted
+++ resolved
@@ -9,24 +9,13 @@
 import dan200.computercraft.shared.network.NetworkHandler;
 import dan200.computercraft.shared.network.client.MonitorClientMessage;
 import dan200.computercraft.shared.network.client.TerminalState;
-<<<<<<< HEAD
 import net.minecraft.core.BlockPos;
 import net.minecraft.server.level.ServerLevel;
 import net.minecraft.server.level.ServerPlayer;
 import net.minecraft.world.level.ChunkPos;
 import net.minecraft.world.level.Level;
 import net.minecraft.world.level.block.entity.BlockEntity;
-import net.minecraft.world.level.chunk.ChunkStatus;
 import net.minecraft.world.level.chunk.LevelChunk;
-=======
-import net.minecraft.entity.player.ServerPlayerEntity;
-import net.minecraft.tileentity.TileEntity;
-import net.minecraft.util.math.BlockPos;
-import net.minecraft.util.math.ChunkPos;
-import net.minecraft.world.World;
-import net.minecraft.world.chunk.Chunk;
-import net.minecraft.world.server.ServerWorld;
->>>>>>> 2c641869
 import net.minecraftforge.event.TickEvent;
 import net.minecraftforge.event.world.ChunkWatchEvent;
 import net.minecraftforge.eventbus.api.SubscribeEvent;
@@ -60,11 +49,7 @@
         // Get the current chunk if it has been loaded. This is safe as, if the chunk hasn't been loaded yet, then the
         // monitor will have no contents, and so we won't need to send an update anyway.
         ChunkPos chunkPos = event.getPos();
-<<<<<<< HEAD
-        LevelChunk chunk = (LevelChunk) event.getWorld().getChunk( chunkPos.x, chunkPos.z, ChunkStatus.FULL, false );
-=======
-        Chunk chunk = event.getWorld().getChunkSource().getChunkNow( chunkPos.x, chunkPos.z );
->>>>>>> 2c641869
+        LevelChunk chunk = event.getWorld().getChunkSource().getChunkNow( chunkPos.x, chunkPos.z );
         if( chunk == null ) return;
 
         for( BlockEntity te : chunk.getBlockEntities().values() )
