--- conflicted
+++ resolved
@@ -319,20 +319,8 @@
     {
         if( getLevel().isClientSide ) return;
 
-<<<<<<< HEAD
-=======
-        Direction oldDirection = modemDirection;
-        refreshDirection();
-        if( modemDirection != oldDirection )
-        {
-            // We invalidate both the modem and element if the modem's direction is different.
-            modemCap = CapabilityUtil.invalidate( modemCap );
-            elementCap = CapabilityUtil.invalidate( elementCap );
-        }
-
         if( invalidPeripheral ) refreshPeripheral();
 
->>>>>>> 5927e9bb
         if( modem.getModemState().pollChanged() ) updateBlockState();
 
         if( !connectionsFormed )
