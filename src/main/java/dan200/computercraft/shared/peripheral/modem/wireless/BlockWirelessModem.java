--- conflicted
+++ resolved
@@ -31,7 +31,7 @@
 
 import static dan200.computercraft.shared.util.WaterloggableHelpers.*;
 
-import net.minecraft.block.Block.Properties;
+import net.minecraft.block.AbstractBlock.Properties;
 
 public class BlockWirelessModem extends BlockGeneric implements IWaterLoggable
 {
@@ -82,19 +82,10 @@
 
     @Override
     @Deprecated
-<<<<<<< HEAD
-    public boolean isValidPosition( BlockState state, @Nonnull IWorldReader world, BlockPos pos )
-    {
-        Direction facing = state.get( FACING );
-        return hasEnoughSolidSide( world, pos.offset( facing ), facing.getOpposite() );
-=======
-    public boolean canSurvive( BlockState state, IWorldReader world, BlockPos pos )
+    public boolean canSurvive( BlockState state, @Nonnull IWorldReader world, BlockPos pos )
     {
         Direction facing = state.getValue( FACING );
-        BlockPos offsetPos = pos.relative( facing );
-        BlockState offsetState = world.getBlockState( offsetPos );
-        return isFaceSturdy( offsetState, world, offsetPos, facing.getOpposite() );
->>>>>>> 34b5ede3
+        return canSupportCenter( world, pos.relative( facing ), facing.getOpposite() );
     }
 
     @Nullable
