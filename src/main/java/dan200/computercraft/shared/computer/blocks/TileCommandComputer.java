/*
 * This file is part of ComputerCraft - http://www.computercraft.info
 * Copyright Daniel Ratcliffe, 2011-2021. Do not distribute without permission.
 * Send enquiries to dratcliffe@gmail.com
 */
package dan200.computercraft.shared.computer.blocks;

import dan200.computercraft.ComputerCraft;
import dan200.computercraft.shared.computer.apis.CommandAPI;
import dan200.computercraft.shared.computer.core.ComputerFamily;
import dan200.computercraft.shared.computer.core.ServerComputer;
import net.minecraft.command.CommandSource;
import net.minecraft.command.ICommandSource;
import net.minecraft.entity.player.PlayerEntity;
import net.minecraft.server.MinecraftServer;
import net.minecraft.tileentity.TileEntityType;
import net.minecraft.util.math.vector.Vector2f;
import net.minecraft.util.math.vector.Vector3d;
import net.minecraft.util.text.ITextComponent;
import net.minecraft.util.text.StringTextComponent;
import net.minecraft.util.text.TranslationTextComponent;
import net.minecraft.world.GameRules;
import net.minecraft.world.server.ServerWorld;

import javax.annotation.Nonnull;
import java.util.HashMap;
import java.util.Map;
import java.util.UUID;

public class TileCommandComputer extends TileComputer
{
    public class CommandReceiver implements ICommandSource
    {
        private final Map<Integer, String> output = new HashMap<>();

        public void clearOutput()
        {
            output.clear();
        }

        public Map<Integer, String> getOutput()
        {
            return output;
        }

        public Map<Integer, String> copyOutput()
        {
            return new HashMap<>( output );
        }

        @Override
        public void sendMessage( @Nonnull ITextComponent textComponent, @Nonnull UUID id )
        {
            output.put( output.size() + 1, textComponent.getString() );
        }

        @Override
        public boolean acceptsSuccess()
        {
            return getLevel().getGameRules().getBoolean( GameRules.RULE_SENDCOMMANDFEEDBACK );
        }

        @Override
        public boolean acceptsFailure()
        {
            return true;
        }

        @Override
        public boolean shouldInformAdmins()
        {
            return getLevel().getGameRules().getBoolean( GameRules.RULE_COMMANDBLOCKOUTPUT );
        }
    }

    private final CommandReceiver receiver;

    public TileCommandComputer( ComputerFamily family, TileEntityType<? extends TileCommandComputer> type )
    {
        super( family, type );
        receiver = new CommandReceiver();
    }

    public CommandReceiver getReceiver()
    {
        return receiver;
    }

    public CommandSource getSource()
    {
        ServerComputer computer = getServerComputer();
        String name = "@";
        if( computer != null )
        {
            String label = computer.getLabel();
            if( label != null ) name = label;
        }

        return new CommandSource( receiver,
<<<<<<< HEAD
            new Vector3d( pos.getX() + 0.5, pos.getY() + 0.5, pos.getZ() + 0.5 ), Vector2f.ZERO,
            (ServerWorld) getWorld(), 2,
=======
            new Vec3d( worldPosition.getX() + 0.5, worldPosition.getY() + 0.5, worldPosition.getZ() + 0.5 ), Vec2f.ZERO,
            (ServerWorld) getLevel(), 2,
>>>>>>> 34b5ede3
            name, new StringTextComponent( name ),
            getLevel().getServer(), null
        );
    }

    @Override
    protected ServerComputer createComputer( int instanceID, int id )
    {
        ServerComputer computer = super.createComputer( instanceID, id );
        computer.addAPI( new CommandAPI( this ) );
        return computer;
    }

    @Override
    public boolean isUsable( PlayerEntity player, boolean ignoreRange )
    {
        return isUsable( player ) && super.isUsable( player, ignoreRange );
    }

    public static boolean isUsable( PlayerEntity player )
    {
        MinecraftServer server = player.getServer();
        if( server == null || !server.isCommandBlockEnabled() )
        {
            player.displayClientMessage( new TranslationTextComponent( "advMode.notEnabled" ), true );
            return false;
        }
        else if( ComputerCraft.commandRequireCreative ? !player.canUseGameMasterBlocks() : !server.getPlayerList().isOp( player.getGameProfile() ) )
        {
            player.displayClientMessage( new TranslationTextComponent( "advMode.notAllowed" ), true );
            return false;
        }

        return true;
    }
}<|MERGE_RESOLUTION|>--- conflicted
+++ resolved
@@ -97,13 +97,8 @@
         }
 
         return new CommandSource( receiver,
-<<<<<<< HEAD
-            new Vector3d( pos.getX() + 0.5, pos.getY() + 0.5, pos.getZ() + 0.5 ), Vector2f.ZERO,
-            (ServerWorld) getWorld(), 2,
-=======
-            new Vec3d( worldPosition.getX() + 0.5, worldPosition.getY() + 0.5, worldPosition.getZ() + 0.5 ), Vec2f.ZERO,
+            new Vector3d( worldPosition.getX() + 0.5, worldPosition.getY() + 0.5, worldPosition.getZ() + 0.5 ), Vector2f.ZERO,
             (ServerWorld) getLevel(), 2,
->>>>>>> 34b5ede3
             name, new StringTextComponent( name ),
             getLevel().getServer(), null
         );
