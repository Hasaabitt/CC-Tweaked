/*
 * This file is part of ComputerCraft - http://www.computercraft.info
 * Copyright Daniel Ratcliffe, 2011-2020. Do not distribute without permission.
 * Send enquiries to dratcliffe@gmail.com
 */
package dan200.computercraft.shared.computer.inventory;

import dan200.computercraft.ComputerCraft;
import dan200.computercraft.shared.computer.blocks.TileCommandComputer;
import dan200.computercraft.shared.computer.core.ComputerFamily;
import dan200.computercraft.shared.computer.core.IContainerComputer;
import dan200.computercraft.shared.computer.core.ServerComputer;
import dan200.computercraft.shared.network.container.ContainerData;
import dan200.computercraft.shared.network.container.ViewComputerContainerData;
import net.minecraft.entity.player.PlayerEntity;
import net.minecraft.entity.player.PlayerInventory;
import net.minecraft.inventory.container.ContainerType;

import javax.annotation.Nonnull;

public class ContainerViewComputer extends ContainerComputerBase implements IContainerComputer
{
    public static final ContainerType<ContainerViewComputer> TYPE = ContainerData.toType( ViewComputerContainerData::new, ContainerViewComputer::new );

    private final int width;
    private final int height;

    public ContainerViewComputer( int id, ServerComputer computer )
    {
        super( TYPE, id, player -> canInteractWith( computer, player ), computer, computer.getFamily() );
        this.width = this.height = 0;
    }

    public ContainerViewComputer( int id, PlayerInventory player, ViewComputerContainerData data )
    {
        super( TYPE, id, player, data );
        this.width = data.getWidth();
        this.height = data.getHeight();
    }

    private static boolean canInteractWith( @Nonnull ServerComputer computer, @Nonnull PlayerEntity player )
    {
        // If this computer no longer exists then discard it.
        if( ComputerCraft.serverComputerRegistry.get( computer.getInstanceID() ) != computer )
        {
            return false;
        }

        // If we're a command computer then ensure we're in creative
<<<<<<< HEAD
        if( computer.getFamily() == ComputerFamily.COMMAND )
=======
        if( computer.getFamily() == ComputerFamily.Command && !TileCommandComputer.isUsable( player ) )
>>>>>>> c60dcb4f
        {
            return false;
        }

        return true;
    }

    public int getWidth()
    {
        return width;
    }

    public int getHeight()
    {
        return height;
    }
}<|MERGE_RESOLUTION|>--- conflicted
+++ resolved
@@ -47,11 +47,7 @@
         }
 
         // If we're a command computer then ensure we're in creative
-<<<<<<< HEAD
-        if( computer.getFamily() == ComputerFamily.COMMAND )
-=======
-        if( computer.getFamily() == ComputerFamily.Command && !TileCommandComputer.isUsable( player ) )
->>>>>>> c60dcb4f
+        if( computer.getFamily() == ComputerFamily.COMMAND && !TileCommandComputer.isUsable( player ) )
         {
             return false;
         }
