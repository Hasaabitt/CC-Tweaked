/*
 * This file is part of ComputerCraft - http://www.computercraft.info
 * Copyright Daniel Ratcliffe, 2011-2019. Do not distribute without permission.
 * Send enquiries to dratcliffe@gmail.com
 */

package dan200.computercraft.client.render;

import com.mojang.blaze3d.platform.GlStateManager;
import dan200.computercraft.ComputerCraft;
import dan200.computercraft.shared.peripheral.modem.wired.BlockCable;
import dan200.computercraft.shared.peripheral.modem.wired.CableModemVariant;
import dan200.computercraft.shared.peripheral.modem.wired.CableShapes;
import dan200.computercraft.shared.peripheral.modem.wired.TileCable;
import dan200.computercraft.shared.util.WorldUtil;
import net.minecraft.block.Block;
import net.minecraft.block.BlockState;
import net.minecraft.client.Minecraft;
import net.minecraft.client.renderer.BufferBuilder;
import net.minecraft.client.renderer.Tessellator;
import net.minecraft.client.renderer.WorldRenderer;
import net.minecraft.client.renderer.model.IBakedModel;
import net.minecraft.client.renderer.texture.TextureAtlasSprite;
import net.minecraft.client.renderer.tileentity.TileEntityRenderer;
import net.minecraft.client.renderer.vertex.DefaultVertexFormats;
import net.minecraft.util.BlockRenderLayer;
import net.minecraft.util.ResourceLocation;
import net.minecraft.util.math.BlockPos;
import net.minecraft.util.math.BlockRayTraceResult;
import net.minecraft.util.math.RayTraceResult;
import net.minecraft.world.World;
import net.minecraftforge.client.ForgeHooksClient;
import net.minecraftforge.client.model.data.EmptyModelData;
import org.lwjgl.opengl.GL11;

import javax.annotation.Nonnull;
import java.util.Random;

/**
 * Render breaking animation only over part of a {@link TileCable}.
 */
public class TileEntityCableRenderer extends TileEntityRenderer<TileCable>
{
    private static final ResourceLocation[] DESTROY_STAGES = new ResourceLocation[10];
    private static final Random random = new Random();

    static
    {
        for( int i = 0; i < DESTROY_STAGES.length; i++ )
        {
            DESTROY_STAGES[i] = new ResourceLocation( "block/destroy_stage_" + i );
        }
    }

    @Override
    public void render( @Nonnull TileCable te, double x, double y, double z, float partialTicks, int destroyStage )
    {
        if( destroyStage < 0 ) return;

        BlockPos pos = te.getPos();

        Minecraft mc = Minecraft.getInstance();

        RayTraceResult hit = mc.objectMouseOver;
        if( hit == null || hit.getType() != RayTraceResult.Type.BLOCK || !((BlockRayTraceResult) hit).getPos().equals( pos ) )
        {
            return;
        }

        World world = te.getWorld();
        BlockState state = world.getBlockState( pos );
        Block block = state.getBlock();
        if( block != ComputerCraft.Blocks.cable ) return;

        state = WorldUtil.isVecInside( CableShapes.getModemShape( state ), hit.getHitVec().subtract( pos.getX(), pos.getY(), pos.getZ() ) )
            ? block.getDefaultState().with( BlockCable.MODEM, state.get( BlockCable.MODEM ) )
            : state.with( BlockCable.MODEM, CableModemVariant.None );

        IBakedModel model = mc.getBlockRendererDispatcher().getModelForState( state );

        preRenderDamagedBlocks();

        ForgeHooksClient.setRenderLayer( block.getRenderLayer() );

        // See BlockRendererDispatcher#renderBlockDamage
        TextureAtlasSprite breakingTexture = mc.getTextureMap().getSprite( DESTROY_STAGES[destroyStage] );

        BufferBuilder buffer = Tessellator.getInstance().getBuffer();
        buffer.begin( GL11.GL_QUADS, DefaultVertexFormats.BLOCK );
        buffer.setTranslation( x - pos.getX(), y - pos.getY(), z - pos.getZ() );
        buffer.noColor();

        mc.getBlockRendererDispatcher().getBlockModelRenderer().renderModel(
            world,
            ForgeHooksClient.getDamageModel( model, breakingTexture, state, world, pos, 0 ),
            state, pos, buffer, true, random, state.getPositionRandom( pos ), EmptyModelData.INSTANCE
        );

        ForgeHooksClient.setRenderLayer( BlockRenderLayer.SOLID );

        buffer.setTranslation( 0, 0, 0 );
        Tessellator.getInstance().draw();

        postRenderDamagedBlocks();
    }

    /**
<<<<<<< HEAD
     * @see WorldRenderer#preRenderDamagedBlocks()
=======
     * Set up the state for rendering block-breaking progress.
     *
     * @see RenderGlobal#preRenderDamagedBlocks()
>>>>>>> 121802a6
     */
    private void preRenderDamagedBlocks()
    {
        GlStateManager.disableLighting();

        GlStateManager.enableBlend();
        GlStateManager.blendFuncSeparate( GlStateManager.SourceFactor.DST_COLOR, GlStateManager.DestFactor.SRC_COLOR, GlStateManager.SourceFactor.ONE, GlStateManager.DestFactor.ZERO );
        GlStateManager.enableBlend();
        GlStateManager.color4f( 1.0F, 1.0F, 1.0F, 0.5F );
        GlStateManager.polygonOffset( -3.0F, -3.0F );
        GlStateManager.enablePolygonOffset();
        GlStateManager.alphaFunc( 516, 0.1F );
        GlStateManager.enableAlphaTest();
        GlStateManager.pushMatrix();
    }

    /**
<<<<<<< HEAD
     * @see WorldRenderer#postRenderDamagedBlocks()
=======
     * Tear down the state for rendering block-breaking progress.
     *
     * @see RenderGlobal#postRenderDamagedBlocks()
>>>>>>> 121802a6
     */
    private void postRenderDamagedBlocks()
    {
        GlStateManager.disableAlphaTest();
        GlStateManager.polygonOffset( 0.0F, 0.0F );
        GlStateManager.disablePolygonOffset();
        GlStateManager.disablePolygonOffset();
        GlStateManager.depthMask( true );
        GlStateManager.popMatrix();
    }
}<|MERGE_RESOLUTION|>--- conflicted
+++ resolved
@@ -105,13 +105,9 @@
     }
 
     /**
-<<<<<<< HEAD
-     * @see WorldRenderer#preRenderDamagedBlocks()
-=======
      * Set up the state for rendering block-breaking progress.
      *
-     * @see RenderGlobal#preRenderDamagedBlocks()
->>>>>>> 121802a6
+     * @see WorldRenderer#preRenderDamagedBlocks()
      */
     private void preRenderDamagedBlocks()
     {
@@ -129,13 +125,9 @@
     }
 
     /**
-<<<<<<< HEAD
-     * @see WorldRenderer#postRenderDamagedBlocks()
-=======
      * Tear down the state for rendering block-breaking progress.
      *
-     * @see RenderGlobal#postRenderDamagedBlocks()
->>>>>>> 121802a6
+     * @see WorldRenderer#postRenderDamagedBlocks()
      */
     private void postRenderDamagedBlocks()
     {
